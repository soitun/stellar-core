--- conflicted
+++ resolved
@@ -15,7 +15,7 @@
 
 #include "Application.h"
 
-#include "fba/FBAMaster.h"
+//#include "fba/FBAMaster.h"
 #include "ledger/LedgerMaster.h"
 #include "main/Config.h"
 #include "txherder/TxHerder.h"
@@ -63,7 +63,7 @@
     std::unique_ptr<PeerMaster> mPeerMaster;
     std::unique_ptr<LedgerMaster> mLedgerMaster;
     std::unique_ptr<TxHerder> mTxHerder;
-    std::unique_ptr<FBAMaster> mFBAMaster;
+    //std::unique_ptr<FBAMaster> mFBAMaster;
     std::unique_ptr<CLFMaster> mCLFMaster;
     std::unique_ptr<HistoryMaster> mHistoryMaster;
     std::unique_ptr<ProcessMaster> mProcessMaster;
@@ -98,20 +98,6 @@
     , mMainIOService()
     , mWorkerIOService(std::thread::hardware_concurrency())
     , mWork(make_unique<asio::io_service::work>(mWorkerIOService))
-<<<<<<< HEAD
-    , mPeerMaster(*this)
-    , mLedgerMaster(*this)
-    , mTxHerder(*this)
-    /* TODO(spolu) Reintroduce FBA */
-    /*
-    , mFBAMaster(*this)
-    */
-    , mHistoryMaster(*this)
-    , mProcessMaster(*this)
-    , mCommandHandler(*this)
-    , mDatabase(*this)
-=======
->>>>>>> 5a5f9b08
     , mStopSignals(mMainIOService, SIGINT)
     , mRealTimerCancelCallbacks(0)
 {
@@ -151,7 +137,7 @@
     mImpl->mPeerMaster = make_unique<PeerMaster>(*this);
     mImpl->mLedgerMaster = make_unique<LedgerMaster>(*this);
     mImpl->mTxHerder = make_unique<TxHerder>(*this);
-    mImpl->mFBAMaster = make_unique<FBAMaster>(*this);
+    //mImpl->mFBAMaster = make_unique<FBAMaster>(*this);
     mImpl->mCLFMaster = make_unique<CLFMaster>(*this);
     mImpl->mHistoryMaster = make_unique<HistoryMaster>(*this);
     mImpl->mProcessMaster = make_unique<ProcessMaster>(*this);
@@ -404,11 +390,13 @@
     return *mImpl->mLedgerMaster;
 }
 
+/*
 FBAGateway&
 Application::getFBAGateway()
 {
     return *mImpl->mFBAMaster;
 }
+*/
 
 CLFMaster&
 Application::getCLFMaster()
